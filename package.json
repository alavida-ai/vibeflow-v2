--- conflicted
+++ resolved
@@ -46,11 +46,7 @@
   },
   "scripts": {
     "build": "turbo build",
-<<<<<<< HEAD
-    "dev": "turbo run dev --parallel --filter=api --filter=web",
-=======
     "dev": "turbo run dev --parallel --filter=agents-app --filter=@vibeflow/*",
->>>>>>> 772abcff
     "migrate": "turbo migrate",
     "generate": "turbo generate",
     "generate:db": "pnpm --filter=@vibeflow/database generate",
