{
<<<<<<< HEAD
  "generatedAt": "2025-09-21T12:22:56.841Z",
  "workflows": []
=======
  "generatedAt": "2025-09-18T10:27:14.627Z",
  "workflows": [
    {
      "id": "personal-brand-onboarding",
      "path": "workflows/personal-brand-onboarding.json",
      "hash": "5db17dc6c3874e6916182d542eb267d838831646"
    }
  ],
  "agents": [
    {
      "id": "copywriter",
      "path": "agents/copywriter.json",
      "hash": "81ee20c33733b0cdd76a4b999bf8a8a8222aba07"
    }
  ]
>>>>>>> 81dee2e4
}<|MERGE_RESOLUTION|>--- conflicted
+++ resolved
@@ -1,8 +1,4 @@
 {
-<<<<<<< HEAD
-  "generatedAt": "2025-09-21T12:22:56.841Z",
-  "workflows": []
-=======
   "generatedAt": "2025-09-18T10:27:14.627Z",
   "workflows": [
     {
@@ -18,5 +14,4 @@
       "hash": "81ee20c33733b0cdd76a4b999bf8a8a8222aba07"
     }
   ]
->>>>>>> 81dee2e4
 }