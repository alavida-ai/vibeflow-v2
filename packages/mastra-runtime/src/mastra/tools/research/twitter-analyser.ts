import { createTool, Tool } from '@mastra/core/tools';
import { TwitterAnalyser } from '@vibeflow/ingestion';
import { z } from 'zod';
import { AnalyzerService } from '@vibeflow/core';

<<<<<<< HEAD

export const userTweetsScraperTool = createTool({
  id: 'user-tweets-scraper',
=======
// @ts-ignore
export const twitterSearcherTool : Tool = createTool({
  id: 'twitter-scraper',
>>>>>>> 772abcff
  description: 'Search for tweets from a user and get info on any media in the tweets',
  inputSchema: z.object({
    userName: z.string().describe('Twitter username to analyze'),
    numTweets: z.number().describe('Number of tweets to analyze'),
  }),
  outputSchema: z.object({
    totalTweets: z.number(),
    username: z.string()
  }),
  execute: async ({ context }) => {
    try {
      // Validate input parameters
      if (!context.userName) {
        throw new Error('userName is required but not provided');
      }
      if (!context.numTweets || context.numTweets <= 0) {
        throw new Error('numTweets must be a positive number');
      }

      console.log(`Scraping recent tweets for user: ${context.userName}, pages: ${Math.ceil(context.numTweets / 20)}`);
      
      const twitterAnalyser = new TwitterAnalyser({
        userName: context.userName,
        maxPages: Math.ceil(context.numTweets / 20)
      });
      const tweetsForOutput = await twitterAnalyser.run();

      // Validate the response
      if (!tweetsForOutput || !tweetsForOutput.ingestionResult) {
        throw new Error('Twitter analysis returned invalid result');
      }

      const totalTweets = tweetsForOutput.ingestionResult.totalTweets ?? 0;
      
      console.log(`✅ Twitter analysis completed. Total tweets: ${totalTweets}`);

      return {
          totalTweets: totalTweets,
          username: context.userName
      };
    } catch (error) {
      console.error('❌ Twitter scraper tool failed:', error);
      throw new Error(`Failed to scrape tweets: ${error instanceof Error ? error.message : String(error)}`);
    }
  },
});


<<<<<<< HEAD
export const userTweetsFetcherTool = createTool({
  id: 'user-tweets-fetcher',
  description: `Fetch a user\'s tweets data including media descriptions.`,
=======
// @ts-ignore
export const twitterAnalyserTool: Tool = createTool({
  id: 'twitter-analyser',
  description: `Analyze a user\'s tweets and get info on any media in the tweets. You need to write a SQL query to get the tweets to analyze. A username will be provided to analyze the tweets. If this returns empty it means we have not scraped the tweets yet. So you to use the twitter scraper tool to scrape the tweets.
      SELECT 
      t.id,
      t.api_id,
      t.url as tweet_url,
      t.text,
      t.username,
      t.evs,
      t.created_at,
      t.retweet_count,
      t.reply_count,
      t.like_count,
      t.quote_count,
      t.view_count,
      m.url as media_url,
      m.type as media_type,
      m.description as media_description
    FROM tweets_analyzer t
    INNER JOIN tweet_media_analyzer m ON t.id = m.tweet_id
    WHERE m.type IN ('photo', 'video')
    AND t.username = 'alexgirardet'
    ORDER BY t.evs desc
    LIMIT 10;
  `,
>>>>>>> 772abcff
  inputSchema: z.object({
    userName: z.string().describe('Twitter username to fetch tweets for'),
  }),
  outputSchema: z.object({
    tweets: z.array(z.any())
  }),
  execute: async ({ context }) => {
    try {
      const tweets = await AnalyzerService.getTweetsAnalysisViewByUsername(context.userName);

      return {
        tweets: tweets
      };
    } catch (error) {
      throw new Error(`Failed to analyze tweets: ${error instanceof Error ? error.message : String(error)}`);
    }
  },
});<|MERGE_RESOLUTION|>--- conflicted
+++ resolved
@@ -1,17 +1,11 @@
-import { createTool, Tool } from '@mastra/core/tools';
+import { createTool } from '@mastra/core/tools';
 import { TwitterAnalyser } from '@vibeflow/ingestion';
 import { z } from 'zod';
 import { AnalyzerService } from '@vibeflow/core';
 
-<<<<<<< HEAD
 
-export const userTweetsScraperTool = createTool({
+export const userTweetsScraperTool: ReturnType<typeof createTool> = createTool({
   id: 'user-tweets-scraper',
-=======
-// @ts-ignore
-export const twitterSearcherTool : Tool = createTool({
-  id: 'twitter-scraper',
->>>>>>> 772abcff
   description: 'Search for tweets from a user and get info on any media in the tweets',
   inputSchema: z.object({
     userName: z.string().describe('Twitter username to analyze'),
@@ -60,39 +54,9 @@
 });
 
 
-<<<<<<< HEAD
-export const userTweetsFetcherTool = createTool({
+export const userTweetsFetcherTool: ReturnType<typeof createTool> = createTool({
   id: 'user-tweets-fetcher',
   description: `Fetch a user\'s tweets data including media descriptions.`,
-=======
-// @ts-ignore
-export const twitterAnalyserTool: Tool = createTool({
-  id: 'twitter-analyser',
-  description: `Analyze a user\'s tweets and get info on any media in the tweets. You need to write a SQL query to get the tweets to analyze. A username will be provided to analyze the tweets. If this returns empty it means we have not scraped the tweets yet. So you to use the twitter scraper tool to scrape the tweets.
-      SELECT 
-      t.id,
-      t.api_id,
-      t.url as tweet_url,
-      t.text,
-      t.username,
-      t.evs,
-      t.created_at,
-      t.retweet_count,
-      t.reply_count,
-      t.like_count,
-      t.quote_count,
-      t.view_count,
-      m.url as media_url,
-      m.type as media_type,
-      m.description as media_description
-    FROM tweets_analyzer t
-    INNER JOIN tweet_media_analyzer m ON t.id = m.tweet_id
-    WHERE m.type IN ('photo', 'video')
-    AND t.username = 'alexgirardet'
-    ORDER BY t.evs desc
-    LIMIT 10;
-  `,
->>>>>>> 772abcff
   inputSchema: z.object({
     userName: z.string().describe('Twitter username to fetch tweets for'),
   }),
