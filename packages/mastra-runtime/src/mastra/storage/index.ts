--- conflicted
+++ resolved
@@ -10,12 +10,6 @@
         throw new Error("DATABASE_URL is not set");
     }
 
-<<<<<<< HEAD
-  return new PostgresStore({
-    connectionString: process.env.DATABASE_URL!,
-  })
-}
-=======
     _storage = new PostgresStore({
         connectionString: process.env.DATABASE_URL!,
     });
@@ -26,5 +20,4 @@
 // Export shared instance for reuse
 export const getSharedStorage = () => {
     return createStorage();
-}   
->>>>>>> 8516f21f
+}   