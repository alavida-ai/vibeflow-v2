--- conflicted
+++ resolved
@@ -1,359 +1,3 @@
-<<<<<<< HEAD
 export * from "./ingest";
 export * from "./transformer";
-export * from "./client/twitter";
-export * from "./tools/twitter-analyser";
-=======
-import { TwitterClient, TwitterApiResponse } from "./client/twitter";
-import * as TwitterTransformer from "./transformer";
-import { schema } from "@brand-listener/database";
-import * as AnalyticsService from "@brand-listener/core/services/analytics";
-import * as TwitterDatabaseService from "@brand-listener/core/services/database";
-import { AnalyzerService } from "@brand-listener/core/services/database";
-
-/* -------------------------------------------------------------------------- */
-/*                              TYPES                                         */
-/* -------------------------------------------------------------------------- */
-
-export interface BrandListenerConfig {
-    userName: string;
-    sinceTime: Date;
-    maxPages?: number;
-    cursor?: string;
-  }
-
-  export interface UserLastTweetsConfig {
-    userName: string;
-    maxPages?: number;
-    cursor?: string;
-  }
-  
-  export interface IngestionResult {
-    success: boolean;
-    totalTweets: number;
-    pagesProcessed: number;
-    nextCursor?: string;
-    hasMorePages: boolean;
-    error?: string;
-  }
-
-  export interface EnrichedIngestionResult extends IngestionResult {
-    totalMediaDescriptions: number;
-  }
-
-  export type PaginatedFetchFunction = (cursor?: string) => Promise<TwitterApiResponse>;
-  export type ProcessPageFunction = (tweets: schema.InsertTweet[], pageInfo: { pageCount: number; hasNextPage: boolean }) => Promise<number>;
-
-  export type MediaProgressCallback = (media: schema.TweetMediaAnalyzer) => void;
-  
-  /* -------------------------------------------------------------------------- */
-  /*                              FUNCTIONS                                     */
-  /* -------------------------------------------------------------------------- */
-
-  /**
-   * Generic pagination handler for Twitter API responses
-   * Separates cursor management from data processing
-   */
-  async function handlePagination({
-    fetchFunction,
-    processPageFunction,
-    maxPages = 100,
-    initialCursor,
-    operationName
-  }: {
-    fetchFunction: PaginatedFetchFunction;
-    processPageFunction: ProcessPageFunction;
-    maxPages?: number;
-    initialCursor?: string;
-    operationName: string;
-  }): Promise<IngestionResult> {
-    try {
-      let cursor: string | undefined = initialCursor;
-      let hasNextPage = true;
-      let pageCount = 0;
-      let totalTweets = 0;
-
-      console.log(`🚀 Starting ${operationName}`);
-
-      while (hasNextPage && pageCount < maxPages) {
-        pageCount++;
-        console.log(`📄 Fetching page ${pageCount}${cursor ? ` with cursor: ${cursor}` : ''}`);
-        
-        const response = await fetchFunction(cursor);
-        const transformed = TwitterTransformer.transformTwitterResponse(response);
-
-        if (transformed.tweets.length > 0) {
-          const processedCount = await processPageFunction(transformed.tweets, { 
-            pageCount, 
-            hasNextPage: transformed.hasNextPage 
-          });
-          totalTweets += processedCount;
-        } else {
-          console.log("No tweets found for this page");
-          break;
-        }
-        
-        // Update pagination state
-        hasNextPage = transformed.hasNextPage;
-        cursor = transformed.nextCursor || undefined;
-        
-        console.log(`✅ Page ${pageCount}: Found ${transformed.tweets.length} tweets, hasNextPage: ${hasNextPage}`);
-      }
-
-      const reachedMaxPages = pageCount >= maxPages;
-      if (reachedMaxPages) {
-        console.log(`⚠️  Reached maximum page limit (${maxPages}). There may be more tweets available.`);
-      }
-      
-      console.log(`🎉 Complete! Processed ${totalTweets} total tweets across ${pageCount} pages`);
-
-      return {
-        success: true,
-        totalTweets,
-        pagesProcessed: pageCount,
-        nextCursor: cursor,
-        hasMorePages: reachedMaxPages && hasNextPage
-      };
-
-    } catch (error) {
-      console.error(`❌ ${operationName} failed:`, error);
-      return {
-        success: false,
-        totalTweets: 0,
-        pagesProcessed: 0,
-        hasMorePages: false,
-        error: error instanceof Error ? error.message : 'Unknown error'
-      };
-    }
-  }
-
-export async function hasUserRepliedToTweet({
-    tweetId,
-    maxPages = 100,
-    cursor: initialCursor
-  }: {
-    tweetId: string;
-    maxPages?: number;
-    cursor?: string;
-  }): Promise<boolean> {
-    if (!process.env.TWITTER_API_KEY) {
-      throw new Error("TWITTER_API_KEY is not set");
-    }
-    const client = new TwitterClient(process.env.TWITTER_API_KEY);
-
-    try {
-      let currentCursor: string | undefined = initialCursor;
-      let hasNextPage = true;
-      let pageCount = 0;
-
-      console.log(`🔍 Checking if user replied to tweet ${tweetId}`);
-
-      while (hasNextPage && pageCount < maxPages) {
-        pageCount++;
-        console.log(`📄 Checking page ${pageCount}${currentCursor ? ` with cursor: ${currentCursor}` : ''}`);
-        
-        const response = await client.getReplies(tweetId, currentCursor);
-        const transformed = TwitterTransformer.transformTwitterResponse(response);
-
-        // Process tweets synchronously to allow early exit
-        for (const tweet of transformed.tweets) {
-          const isUserReply = await AnalyticsService.checkIfUserRepliedToTweet(tweet);
-          if (isUserReply) {
-            console.log(`✅ Found user reply on page ${pageCount}`);
-            return true;
-          }
-        }
-        
-        // Update pagination state
-        hasNextPage = transformed.hasNextPage;
-        currentCursor = transformed.nextCursor || undefined;
-        
-        console.log(`📊 Page ${pageCount}: Checked ${transformed.tweets.length} replies, no user reply found`);
-        
-        if (transformed.tweets.length === 0) {
-          break;
-        }
-      }
-
-      console.log(`🔍 Completed search across ${pageCount} pages - no user reply found`);
-      return false;
-
-    } catch (error) {
-      console.error(`❌ Error checking user replies for tweet ${tweetId}:`, error);
-      throw error;
-    }
-  }
-
-export async function batchCheckIfUserRepliedToTweet(tweetIds: string[]) : Promise<boolean[]> {
-    return Promise.all(tweetIds.map(tweetId => checkIfUserRepliedToTweet(tweetId)));
-  }
-
-  /**
-   * Batch check that returns only the tweet IDs that have NOT been replied to
-   */
-export async function batchFilterNonRespondedTweets(tweetIds: string[]): Promise<string[]> {
-    const results = await Promise.all(
-      tweetIds.map(async (tweetId) => ({
-        tweetId,
-        hasReply: await checkIfUserRepliedToTweet(tweetId)
-      }))
-    );
-    
-    return results
-      .filter(result => !result.hasReply)
-      .map(result => result.tweetId);
-  }
-
-  /**
-   * Batch check that returns comprehensive response status information
-   */
-export async function batchCheckResponseStatus(tweets: TwitterDatabaseService.TweetCandidate[]): Promise<{
-    respondedTweets: string[];
-    nonRespondedTweets: string[];
-    totalChecked: number;
-    responseRate: number;
-  }> {
-    const results = await Promise.all(
-      tweets.map(async (tweetCandidate) => ({
-        tweetId: tweetCandidate.tweet.tweetId,
-        hasReply: await checkIfUserRepliedToTweet(tweetCandidate.tweet.tweetId)
-      }))
-    );
-    
-    const respondedTweets = results
-      .filter(result => result.hasReply)
-      .map(result => result.tweetId);
-      
-    const nonRespondedTweets = results
-      .filter(result => !result.hasReply)
-      .map(result => result.tweetId);
-    
-    const responseRate = results.length > 0 ? (respondedTweets.length / results.length) * 100 : 0;
-    
-    return {
-      respondedTweets,
-      nonRespondedTweets,
-      totalChecked: results.length,
-      responseRate: Math.round(responseRate * 100) / 100 // Round to 2 decimal places
-    };
-  }
-
-export async function checkIfUserRepliedToTweet(tweetId: string) : Promise<boolean> {
-  try {
-  const hasUserReplied = await hasUserRepliedToTweet({
-      tweetId: tweetId
-  });
-  if (hasUserReplied) {
-      await TwitterDatabaseService.setTweetStatus(tweetId, TwitterDatabaseService.REPLIED_TWEET_STATUS);
-  }
-  return hasUserReplied;
-  } catch (error) {
-    console.error(`❌ Error checking user replies for tweet ${tweetId}:`, error);
-    throw error;
-  }
-}
-
-export async function ingestMentions(config: BrandListenerConfig): Promise<IngestionResult> {
-    const { 
-      userName, 
-      sinceTime, 
-      maxPages = 100, 
-      cursor: initialCursor 
-    } = config;
-
-    if (!process.env.TWITTER_API_KEY) {
-      throw new Error("TWITTER_API_KEY is not set");
-    }
-
-    const client = new TwitterClient(process.env.TWITTER_API_KEY);
-    
-    const fetchFunction: PaginatedFetchFunction = (cursor?: string) => 
-      client.mentions({ userName, sinceTime, cursor });
-
-    const processPageFunction: ProcessPageFunction = async (tweets) => {
-      const result = await TwitterDatabaseService.insertTweetsAndIgnoreDuplicates(tweets);
-      console.log(`💾 Uploaded ${result.length} tweets`);
-      return tweets.length;
-    };
-
-    return handlePagination({
-      fetchFunction,
-      processPageFunction,
-      maxPages,
-      initialCursor,
-      operationName: `mention ingestion for @${userName} since ${sinceTime.toISOString()}`
-    });
-  }
-
-export async function ingestUserLastTweets(config: UserLastTweetsConfig): Promise<IngestionResult> {
-  const { 
-    userName, 
-    maxPages = 1, 
-    cursor: initialCursor 
-  } = config;
-
-  if (!process.env.TWITTER_API_KEY) {
-    throw new Error("TWITTER_API_KEY is not set");
-  }
-
-  const client = new TwitterClient(process.env.TWITTER_API_KEY);
-  
-  try {
-    let cursor: string | undefined = initialCursor;
-    let hasNextPage = true;
-    let pageCount = 0;
-    let totalTweets = 0;
-
-    console.log(`🚀 Starting user last tweets ingestion for @${userName}`);
-
-    while (hasNextPage && pageCount < maxPages) {
-      pageCount++;
-      console.log(`📄 Fetching page ${pageCount}${cursor ? ` with cursor: ${cursor}` : ''}`);
-      
-      const response = await client.getLastTweets(userName, cursor);
-      const transformed = TwitterTransformer.transformTwitterAnalyzerResponse(response);
-
-      if (transformed.tweets.length > 0) {
-        const result = await AnalyzerService.saveParsedTweets(transformed.tweets);
-        console.log(`💾 Uploaded ${result.length} tweets`);
-        totalTweets += transformed.tweets.length;
-      } else {
-        console.log("No tweets found for this page");
-        break;
-      }
-      
-      // Update pagination state
-      hasNextPage = transformed.hasNextPage;
-      cursor = transformed.nextCursor || undefined;
-      
-      console.log(`✅ Page ${pageCount}: Found ${transformed.tweets.length} tweets, hasNextPage: ${hasNextPage}`);
-    }
-
-    const reachedMaxPages = pageCount >= maxPages;
-    if (reachedMaxPages) {
-      console.log(`⚠️  Reached maximum page limit (${maxPages}). There may be more tweets available.`);
-    }
-    
-    console.log(`🎉 Complete! Processed ${totalTweets} total tweets across ${pageCount} pages`);
-
-    return {
-      success: true,
-      totalTweets,
-      pagesProcessed: pageCount,
-      nextCursor: cursor,
-      hasMorePages: reachedMaxPages && hasNextPage
-    };
-
-  } catch (error) {
-    console.error(`❌ User last tweets ingestion failed:`, error);
-    return {
-      success: false,
-      totalTweets: 0,
-      pagesProcessed: 0,
-      hasMorePages: false,
-      error: error instanceof Error ? error.message : 'Unknown error'
-    };
-  }
-}
-
->>>>>>> 3600530b
+export * from "./client/twitter";